<<<<<<< HEAD
.DS_Store
=======
# Byte-compiled / optimized / DLL files
__pycache__/
*.py[cod]
*$py.class

# C extensions
*.so

# Distribution / packaging
.Python
build/
develop-eggs/
dist/
downloads/
eggs/
.eggs/
lib/
lib64/
parts/
sdist/
var/
wheels/
pip-wheel-metadata/
share/python-wheels/
*.egg-info/
.installed.cfg
*.egg
MANIFEST

# PyInstaller
#  Usually these files are written by a python script from a template
#  before PyInstaller builds the exe, so as to inject date/other infos into it.
*.manifest
*.spec

# Installer logs
pip-log.txt
pip-delete-this-directory.txt

# Unit test / coverage reports
htmlcov/
.tox/
.nox/
.coverage
.coverage.*
.cache
nosetests.xml
coverage.xml
*.cover
*.py,cover
.hypothesis/
.pytest_cache/

# Translations
*.mo
*.pot

# Django stuff:
*.log
local_settings.py
db.sqlite3
db.sqlite3-journal

# Flask stuff:
instance/
.webassets-cache

# Scrapy stuff:
.scrapy

# Sphinx documentation
docs/_build/

# PyBuilder
target/

# Jupyter Notebook
.ipynb_checkpoints

# IPython
profile_default/
ipython_config.py

# pyenv
.python-version

# pipenv
#   According to pypa/pipenv#598, it is recommended to include Pipfile.lock in version control.
#   However, in case of collaboration, if having platform-specific dependencies or dependencies
#   having no cross-platform support, pipenv may install dependencies that don't work, or not
#   install all needed dependencies.
#Pipfile.lock

# PEP 582; used by e.g. github.com/David-OConnor/pyflow
__pypackages__/

# Celery stuff
celerybeat-schedule
celerybeat.pid

# SageMath parsed files
*.sage.py

# Environments
.env
.venv
env/
venv/
ENV/
env.bak/
venv.bak/

# Spyder project settings
.spyderproject
.spyproject

# Rope project settings
.ropeproject

# mkdocs documentation
/site

# mypy
.mypy_cache/
.dmypy.json
dmypy.json

# Pyre type checker
.pyre/

# pdm config
.pdm-python
>>>>>>> bf2faab8
<|MERGE_RESOLUTION|>--- conflicted
+++ resolved
@@ -1,6 +1,3 @@
-<<<<<<< HEAD
-.DS_Store
-=======
 # Byte-compiled / optimized / DLL files
 __pycache__/
 *.py[cod]
@@ -132,5 +129,4 @@
 .pyre/
 
 # pdm config
-.pdm-python
->>>>>>> bf2faab8
+.pdm-python